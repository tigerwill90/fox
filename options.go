// Copyright 2022 Sylvain Müller. All rights reserved.
// Mount of this source code is governed by a Apache-2.0 license that can be found
// at https://github.com/tigerwill90/fox/blob/master/LICENSE.txt.

package fox

// MiddlewareScope is a type that represents different scopes for applying middleware.
type MiddlewareScope uint8

const (
	// RouteHandlers scope applies middleware only to regular routes registered in the router.
	RouteHandlers MiddlewareScope = 1 << (8 - 1 - iota)
	// NoRouteHandler scope applies middleware to the NoRoute handler.
	NoRouteHandler
	// NoMethodHandler scope applies middleware to the NoMethod handler.
	NoMethodHandler
	// RedirectHandler scope applies middleware to the internal redirect trailing slash handler.
	RedirectHandler
	// OptionsHandler scope applies middleware to the automatic OPTIONS handler.
	OptionsHandler
	// AllHandlers is a combination of all the above scopes, which means the middleware will be applied to all types of handlers.
	AllHandlers = RouteHandlers | NoRouteHandler | NoMethodHandler | RedirectHandler | OptionsHandler
)

type Option interface {
	apply(*Router)
}

type optionFunc func(*Router)

func (o optionFunc) apply(r *Router) {
	o(r)
}

// WithNoRouteHandler register an HandlerFunc which is called when no matching route is found.
// By default, the DefaultNotFoundHandler is used.
func WithNoRouteHandler(handler HandlerFunc) Option {
	return optionFunc(func(r *Router) {
		if handler != nil {
			r.noRoute = handler
		}
	})
}

// WithNoMethodHandler register an HandlerFunc which is called when the request cannot be routed,
// but the same route exist for other methods. The "Allow" header it automatically set before calling the
// handler. By default, the DefaultMethodNotAllowedHandler is used. Note that this option automatically
// enable WithNoMethod.
func WithNoMethodHandler(handler HandlerFunc) Option {
	return optionFunc(func(r *Router) {
		if handler != nil {
			r.noMethod = handler
			r.handleMethodNotAllowed = true
		}
	})
}

// WithOptionsHandler register an HandlerFunc which is called on automatic OPTIONS requests. By default, the router
// respond with a 200 OK status code. The "Allow" header it automatically set before calling the handler. Note that custom OPTIONS
// handler take priority over automatic replies. By default, DefaultOptionsHandler is used. Note that this option
// automatically enable WithAutoOptions.
// This api is EXPERIMENTAL and is likely to change in future release.
func WithOptionsHandler(handler HandlerFunc) Option {
	return optionFunc(func(r *Router) {
		if handler != nil {
			r.autoOptions = handler
			r.handleOptions = true
		}
	})
}

// WithMiddleware attaches a global middleware to the router. Middlewares provided will be chained
// in the order they were added. Note that this option apply middleware to all handler, including NotFound,
// MethodNotAllowed and the internal redirect handler.
func WithMiddleware(m ...MiddlewareFunc) Option {
	return WithMiddlewareFor(AllHandlers, m...)
}

// WithMiddlewareFor attaches middleware to the router for a specified scope. Middlewares provided will be chained
// in the order they were added. The scope parameter determines which types of handlers the middleware will be applied to.
// Possible scopes include RouteHandlers (regular routes), NoRouteHandler, NoMethodHandler, RedirectHandler, OptionsHandler,
// and any combination of these. Use this option when you need fine-grained control over where the middleware is applied.
// This api is EXPERIMENTAL and is likely to change in future release.
func WithMiddlewareFor(scope MiddlewareScope, m ...MiddlewareFunc) Option {
	return optionFunc(func(r *Router) {
		for i := range m {
			r.mws = append(r.mws, middleware{m[i], scope})
		}
	})
}

// WithNoMethod enable to returns 405 Method Not Allowed instead of 404 Not Found
// when the route exist for another http verb. The "Allow" header it automatically set before calling the
// handler. Note that this option is automatically enabled when providing a custom handler with the
// option WithNoMethodHandler.
func WithNoMethod(enable bool) Option {
	return optionFunc(func(r *Router) {
		r.handleMethodNotAllowed = enable
	})
}

// WithAutoOptions enables automatic response to OPTIONS requests with, by default, a 200 OK status code.
// Use the WithOptionsHandler option to customize the response. When this option is enabled, the router automatically
// determines the "Allow" header value based on the methods registered for the given route. Note that custom OPTIONS
// handler take priority over automatic replies. This option is automatically enabled when providing a custom handler with
// the option WithOptionsHandler. This api is EXPERIMENTAL and is likely to change in future release.
func WithAutoOptions(enable bool) Option {
	return optionFunc(func(r *Router) {
		r.handleOptions = enable
	})
}

// WithRedirectTrailingSlash enable automatic redirection fallback when the current request does not match but
// another handler is found with/without an additional trailing slash. E.g. /foo/bar/ request does not match
// but /foo/bar would match. The client is redirected with a http status code 301 for GET requests and 308 for
// all other methods. Note that this option is mutually exclusive with WithIgnoreTrailingSlash, and if both are
// enabled, WithIgnoreTrailingSlash takes precedence.
func WithRedirectTrailingSlash(enable bool) Option {
	return optionFunc(func(r *Router) {
		r.redirectTrailingSlash = enable
	})
}

<<<<<<< HEAD
// DefaultOptions configure the router to use the Recovery middleware for the RouteHandlers scope, the Logger middleware
// for AllHandlers scope and enable automatic OPTIONS response. Note that DefaultOptions push the Recovery and Logger middleware
// respectively to the first and second position of the middleware chains.
=======
// WithIgnoreTrailingSlash allows the router to match routes regardless of whether a trailing slash is present or not.
// E.g. /foo/bar/ and /foo/bar would both match the same handler. This option prevents the router from issuing
// a redirect and instead matches the request directly. Note that this option is mutually exclusive with
// WithRedirectTrailingSlash, and if both are enabled, WithIgnoreTrailingSlash takes precedence.
// This api is EXPERIMENTAL and is likely to change in future release.
func WithIgnoreTrailingSlash(enable bool) Option {
	return optionFunc(func(r *Router) {
		r.ignoreTrailingSlash = enable
	})
}

// DefaultOptions configure the router to use the Recovery middleware for the RouteHandlers scope and enable
// automatic OPTIONS response. Note that DefaultOptions push the Recovery middleware to the first position of the
// middleware chains.
>>>>>>> 670e306a
func DefaultOptions() Option {
	return optionFunc(func(r *Router) {
		r.mws = append([]middleware{
			{Recovery(DefaultHandleRecovery), RouteHandlers},
			{Logger(), AllHandlers},
		}, r.mws...)
		r.handleOptions = true
	})
}<|MERGE_RESOLUTION|>--- conflicted
+++ resolved
@@ -121,11 +121,6 @@
 	})
 }
 
-<<<<<<< HEAD
-// DefaultOptions configure the router to use the Recovery middleware for the RouteHandlers scope, the Logger middleware
-// for AllHandlers scope and enable automatic OPTIONS response. Note that DefaultOptions push the Recovery and Logger middleware
-// respectively to the first and second position of the middleware chains.
-=======
 // WithIgnoreTrailingSlash allows the router to match routes regardless of whether a trailing slash is present or not.
 // E.g. /foo/bar/ and /foo/bar would both match the same handler. This option prevents the router from issuing
 // a redirect and instead matches the request directly. Note that this option is mutually exclusive with
@@ -137,10 +132,9 @@
 	})
 }
 
-// DefaultOptions configure the router to use the Recovery middleware for the RouteHandlers scope and enable
-// automatic OPTIONS response. Note that DefaultOptions push the Recovery middleware to the first position of the
-// middleware chains.
->>>>>>> 670e306a
+// DefaultOptions configure the router to use the Recovery middleware for the RouteHandlers scope, the Logger middleware
+// for AllHandlers scope and enable automatic OPTIONS response. Note that DefaultOptions push the Recovery and Logger middleware
+// respectively to the first and second position of the middleware chains.
 func DefaultOptions() Option {
 	return optionFunc(func(r *Router) {
 		r.mws = append([]middleware{
